"""Module containing MainWindows class and methods."""

import logging
import os
from PySide6 import QtGui
from PySide6.QtWidgets import QMainWindow
from PySide6.QtCore import QThread
from ui.ui_mainwindow import Ui_MainWindow
from domain.qtextedit_logger import QTextEditLogger
from domain.operation_mode import OperationMode
from domain.select_mode import DialogSelectMode
from domain.insert_url import InsertUrlDialog
from domain.test_model_mode import TestModelMode

logger = logging.getLogger()

class MainWindow(QMainWindow):
    """Main Window class listing code customization. All code to manipulate
    the mainwindow class shall be defined here.
    ui/mainwindow.py represents auto generated code from Qt Creator, it is
    overwritten every time a new modification is done on Qt Creator side."""

    def __init__(self):
        super(MainWindow, self).__init__()
        self.ui = Ui_MainWindow()
        self.ui.setupUi(self)
        self.operation_mode_name = ""
        self.ai_model = None
        self.operation_mode = None

        # Connect Actions
        self._connect_actions()

        # Setup UI logger
        self.setup_logger()

        # Initialize startup image
        self.set_image(os.path.join(os.getcwd(), "src", "img","WADAS_logo_big.jpg"))
        # Set mainwindow icon
        self.setWindowIcon(QtGui.QIcon(os.path.join(
            os.getcwd(), "src", "img","mainwindow_icon.jpg")))

        # Update mainwindow UI methods
        self.update_toolbar_status()

        logger.info('Welcome to WADAS!')

    def _connect_actions(self):
        """List all actions to connect to MainWindow"""
        self.ui.actionSelect_Mode.triggered.connect(self.select_mode)
        self.ui.actionRun.triggered.connect(self.run)
        self.ui.actionStop.triggered.connect(self.interrupt_thread)

    def connect_mode_ui_slots(self):
<<<<<<< HEAD
        """Function to connect UI slot with operation_mode signals."""

=======
>>>>>>> d56079a2
        # Connect Signal to update image in widget.
        self.operation_mode.update_image.connect(self.set_image)
        self.operation_mode.run_finished.connect(self.on_run_completion)

    def setup_logger(self):
        """Initialize MainWindow logger for UI logging."""

        log_textbox = QTextEditLogger(self.ui.plainTextEdit_log)
        log_textbox.setFormatter(
            logging.Formatter(
                "%(asctime)s %(levelname)s: %(message)s", "%Y-%m-%d %H:%M:%S"))
        logger.setLevel(logging.DEBUG)
        logger.addHandler(log_textbox)
        logger.propagate = False


    def set_image(self, img):
        """Set image to show in WADAS. This is used for startup, detected and
        classified images."""

        if os.path.isfile(img):
            image_widget = self.ui.label_image
            image_widget.setPixmap(QtGui.QPixmap(img))
            image_widget.setMinimumSize(1, 1)
            image_widget.setScaledContents(True)
            image_widget.show()
        else:
            logger.error("Provided image path is not valid. %s", img)

    def select_mode(self):
        """Slot for mode selection (toolbar button)"""

        dialog = DialogSelectMode()
        if dialog.exec_():
            logger.debug("Selected mode from dialog: %s", dialog.selected_mode)
            if dialog.selected_mode in OperationMode.operation_modes:
                self.operation_mode_name = dialog.selected_mode
            else:
                # Default, we should never be here.
                logger.error("No valid model selected. Resetting to test model mode.")

        self.update_toolbar_status()
        self.update_info_widget()

    def run(self):
        """Slot to run selected mode once run button is clicked.
       Since image processing is heavy task, new thread is created."""
        
        self.instantiate_selected_model()
        if self.operation_mode:
            # Satisfy preconditions and required inputs for the selected operation mode
            if self.operation_mode_name == "test_model_mode":
                self.operation_mode.url = self.url_input_dialog()

<<<<<<< HEAD
        self.instantiate_selected_model()
        if self.operation_mode:
            # Satisfy preconditions and required inputs for the selected operation mode
            if self.operation_mode_name == "test_model_mode":
                self.operation_mode.url = self.url_input_dialog()

            # Connect slots to update UI from operation mode
            self.connect_mode_ui_slots()

=======
            # Connect slots to update UI from operation mode
            self.connect_mode_ui_slots()

>>>>>>> d56079a2
            # Initialize thread where to run the inference
            self.thread = QThread()

            # Move operation mode in dedicated thread
            self.operation_mode.moveToThread(self.thread)

            # Connect thread related signals and slots
            self.thread.started.connect(self.operation_mode.run)
            self.operation_mode.run_finished.connect(self.thread.quit)
            self.operation_mode.run_finished.connect(self.operation_mode.deleteLater)
            self.thread.finished.connect(self.thread.deleteLater)
<<<<<<< HEAD
=======
            #self.operation_mode.progress.connect(self.reportProgress)
>>>>>>> d56079a2

            # Start the thread
            self.thread.start()

            # Enable Stop button in toolbar
            self.ui.actionStop.setEnabled(True)
            self.ui.actionRun.setEnabled(False)
        else:
            logger.error("Unable to run the selected model.")

    def on_run_completion(self):
        """Actions performed after a run is completed."""
        self.ui.actionStop.setEnabled(False)
        self.ui.actionRun.setEnabled(True)
        self.update_info_widget()

    def interrupt_thread(self):
        """Method to interrupt a running thread."""

        self.thread.exit()

    def update_toolbar_status(self):
        """Update status of toolbar and related buttons (actions)."""

        if self.operation_mode_name is None:
            self.ui.actionRun.setEnabled(False)
        else:
            self.ui.actionRun.setEnabled(True)
        self.ui.actionStop.setEnabled(False)

    def update_info_widget(self):
        """Update information widget."""

        self.ui.label_op_mode.setText(self.operation_mode_name)
        if self.operation_mode:
            self.ui.label_last_detection.setText(self.operation_mode.last_detection)
            self.ui.label_last_classification.setText(self.operation_mode.last_classification)
<<<<<<< HEAD
            self.ui.label_classified_animal.setText(
                str(self.operation_mode.last_classified_animals))
=======
            self.ui.label_classified_animal.setText(str(self.operation_mode.last_classified_animals))
>>>>>>> d56079a2

    def url_input_dialog(self):
        """Method to run dialog for insertion of an URL to fetch image from."""

<<<<<<< HEAD
        inserturl_dialog = InsertUrlDialog()
        if inserturl_dialog.exec_():
            logger.debug("Provided URL from dialog: %s", inserturl_dialog.url)
            return inserturl_dialog.url
        else:
            logger.warning("Unable to get URL to run detection on. Please run detection again.")
            return ""

=======
            insertUrlDialog = InsertUrlDialog()
            if insertUrlDialog.exec_():
                logger.debug("Provided URL from dialog: %s", insertUrlDialog.url)
                return insertUrlDialog.url
            else:
                logger.warning("Unable to get URL to run detection on. Please run detection again.")
                return ""
            
>>>>>>> d56079a2
    def instantiate_selected_model(self):
        """Given the selected model from dedicated UI Dialog, instantiate
        the corresponding object."""

        if self.operation_mode_name is None:
            logger.error("No operation mode selected.")
            return
        else:
            if self.operation_mode_name == "test_model_mode":
                logger.info("Running test model mode....")
                self.operation_mode = TestModelMode()
            #TODO: add elif with other operation modes<|MERGE_RESOLUTION|>--- conflicted
+++ resolved
@@ -11,6 +11,7 @@
 from domain.select_mode import DialogSelectMode
 from domain.insert_url import InsertUrlDialog
 from domain.test_model_mode import TestModelMode
+from domain.test_model_mode import TestModelMode
 
 logger = logging.getLogger()
 
@@ -27,9 +28,13 @@
         self.operation_mode_name = ""
         self.ai_model = None
         self.operation_mode = None
+        self.operation_mode_name = ""
+        self.ai_model = None
+        self.operation_mode = None
 
         # Connect Actions
         self._connect_actions()
+
 
         # Setup UI logger
         self.setup_logger()
@@ -52,11 +57,8 @@
         self.ui.actionStop.triggered.connect(self.interrupt_thread)
 
     def connect_mode_ui_slots(self):
-<<<<<<< HEAD
         """Function to connect UI slot with operation_mode signals."""
 
-=======
->>>>>>> d56079a2
         # Connect Signal to update image in widget.
         self.operation_mode.update_image.connect(self.set_image)
         self.operation_mode.run_finished.connect(self.on_run_completion)
@@ -94,9 +96,12 @@
             logger.debug("Selected mode from dialog: %s", dialog.selected_mode)
             if dialog.selected_mode in OperationMode.operation_modes:
                 self.operation_mode_name = dialog.selected_mode
+            if dialog.selected_mode in OperationMode.operation_modes:
+                self.operation_mode_name = dialog.selected_mode
             else:
                 # Default, we should never be here.
                 logger.error("No valid model selected. Resetting to test model mode.")
+                logger.error("No valid model selected. Resetting to test model mode.")
 
         self.update_toolbar_status()
         self.update_info_widget()
@@ -104,46 +109,38 @@
     def run(self):
         """Slot to run selected mode once run button is clicked.
        Since image processing is heavy task, new thread is created."""
-        
+
         self.instantiate_selected_model()
         if self.operation_mode:
             # Satisfy preconditions and required inputs for the selected operation mode
             if self.operation_mode_name == "test_model_mode":
                 self.operation_mode.url = self.url_input_dialog()
 
-<<<<<<< HEAD
-        self.instantiate_selected_model()
-        if self.operation_mode:
-            # Satisfy preconditions and required inputs for the selected operation mode
-            if self.operation_mode_name == "test_model_mode":
-                self.operation_mode.url = self.url_input_dialog()
-
             # Connect slots to update UI from operation mode
             self.connect_mode_ui_slots()
 
-=======
+            # Initialize thread where to run the inference
             # Connect slots to update UI from operation mode
             self.connect_mode_ui_slots()
 
->>>>>>> d56079a2
             # Initialize thread where to run the inference
             self.thread = QThread()
 
             # Move operation mode in dedicated thread
+
+            # Move operation mode in dedicated thread
             self.operation_mode.moveToThread(self.thread)
 
+            # Connect thread related signals and slots
             # Connect thread related signals and slots
             self.thread.started.connect(self.operation_mode.run)
             self.operation_mode.run_finished.connect(self.thread.quit)
             self.operation_mode.run_finished.connect(self.operation_mode.deleteLater)
             self.thread.finished.connect(self.thread.deleteLater)
-<<<<<<< HEAD
-=======
-            #self.operation_mode.progress.connect(self.reportProgress)
->>>>>>> d56079a2
 
             # Start the thread
             self.thread.start()
+
 
             # Enable Stop button in toolbar
             self.ui.actionStop.setEnabled(True)
@@ -178,17 +175,12 @@
         if self.operation_mode:
             self.ui.label_last_detection.setText(self.operation_mode.last_detection)
             self.ui.label_last_classification.setText(self.operation_mode.last_classification)
-<<<<<<< HEAD
             self.ui.label_classified_animal.setText(
                 str(self.operation_mode.last_classified_animals))
-=======
-            self.ui.label_classified_animal.setText(str(self.operation_mode.last_classified_animals))
->>>>>>> d56079a2
 
     def url_input_dialog(self):
         """Method to run dialog for insertion of an URL to fetch image from."""
 
-<<<<<<< HEAD
         inserturl_dialog = InsertUrlDialog()
         if inserturl_dialog.exec_():
             logger.debug("Provided URL from dialog: %s", inserturl_dialog.url)
@@ -197,16 +189,6 @@
             logger.warning("Unable to get URL to run detection on. Please run detection again.")
             return ""
 
-=======
-            insertUrlDialog = InsertUrlDialog()
-            if insertUrlDialog.exec_():
-                logger.debug("Provided URL from dialog: %s", insertUrlDialog.url)
-                return insertUrlDialog.url
-            else:
-                logger.warning("Unable to get URL to run detection on. Please run detection again.")
-                return ""
-            
->>>>>>> d56079a2
     def instantiate_selected_model(self):
         """Given the selected model from dedicated UI Dialog, instantiate
         the corresponding object."""
