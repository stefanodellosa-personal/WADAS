--- conflicted
+++ resolved
@@ -1,6 +1,5 @@
 """Module containing class to handle WADAS operation modes."""
 
-<<<<<<< HEAD
 from domain.ai_model import AiModel
 from domain.feedereactuator import FeederActuator
 from domain.ftps_server import FTPsServer
@@ -16,9 +15,6 @@
 import smtplib
 import ssl
 
-=======
-import logging
-
 from enum import Enum
 
 import keyring
@@ -29,7 +25,6 @@
 from domain.ftps_server import FTPsServer
 from domain.notifier import Notifier
 
->>>>>>> 6df24cc1
 logger = logging.getLogger(__name__)
 
 
