"""Module containing class to handle WADAS operation modes."""

from domain.ai_model import AiModel
from domain.feedereactuator import FeederActuator
from domain.ftps_server import FTPsServer
from domain.roadsignactuator import RoadSignActuator
from email.mime.image import MIMEImage
from email.mime.multipart import MIMEMultipart
from email.mime.text import MIMEText
from enum import Enum
from PySide6.QtCore import QObject, Signal
import keyring
import logging
<<<<<<< HEAD
import os
import smtplib
import ssl

=======
>>>>>>> 4b9765e7
from enum import Enum

from PySide6.QtCore import QObject, Signal

from domain.actuator import actuators
from domain.ai_model import AiModel
from domain.ftps_server import FTPsServer
from domain.notifier import Notifier

logger = logging.getLogger(__name__)


class OperationMode(QObject):
    """Class to handle WADAS operation modes."""

    class OperationModeTypes(Enum):
        TestModelMode = "Test Model Mode"
        AnimalDetectionMode = "Animal Detection Mode"
        AnimalDetectionAndClassificationMode = "Animal Detection and Classification Mode"
        TunnelMode = "Tunnel Mode"
        BearDetectionMode = "Bear Detection Mode"

    # Signals
    update_image = Signal(str)
    update_info = Signal()
    run_finished = Signal()
    run_progress = Signal(int)

    def __init__(self):
        super(OperationMode, self).__init__()
        self.type = None
        self.ai_model = None
        self.last_detection = ""
        self.last_classification = ""
        self.last_classified_animals = ""
        self.url = ""
        self.email_configuration = {}
        self.camera_thread = []
        self.ftp_thread = None

    def init_model(self):
        """Method to run the selected WADAS operation mode"""

        if self.ai_model is None:
            logger.info("initializing model...")
            self.ai_model = AiModel()
        else:
            logger.debug("Model already initialized, skipping initialization.")

    def send_notification(self, img_path, message):
        """Method to send notification(s) trough Notifier class (and subclasses)"""
        Notifier.send_notification(img_path, message)

    def actuate(self, actuator_list):
        """Method to trigger actuators when enabled"""
        # TODO @stefano
        for actuator in actuator_list:
            if actuator.enabled:
                if isinstance(actuator, RoadSignActuator):
                    actuator.send_command(RoadSignActuator.Commands.display_on)
                elif isinstance(actuator, FeederActuator):
                    actuator.send_command(FeederActuator.Commands.open)
                else:
                    raise Exception("Unknown actuator type")

    def execution_completed(self):
        """Method to perform end of execution steps."""
        self.run_finished.emit()
        self.stop_ftp_server()
        logger.info("Done with processing.")

    def stop_ftp_server(self):
        """Method to stop FTP server thread"""

        if self.ftp_thread and FTPsServer.ftps_server:
            FTPsServer.ftps_server.server.close_all()
            FTPsServer.ftps_server.server.close()
            self.ftp_thread.join()<|MERGE_RESOLUTION|>--- conflicted
+++ resolved
@@ -11,13 +11,10 @@
 from PySide6.QtCore import QObject, Signal
 import keyring
 import logging
-<<<<<<< HEAD
 import os
 import smtplib
 import ssl
 
-=======
->>>>>>> 4b9765e7
 from enum import Enum
 
 from PySide6.QtCore import QObject, Signal
