# This file is part of WADAS project.
#
# WADAS is free software: you can redistribute it and/or modify
# it under the terms of the GNU General Public License as published by
# the Free Software Foundation, either version 3 of the License, or
# (at your option) any later version.
#
# WADAS is distributed in the hope that it will be useful,
# but WITHOUT ANY WARRANTY; without even the implied warranty of
# MERCHANTABILITY or FITNESS FOR A PARTICULAR PURPOSE. See the
# GNU General Public License for more details.
#
# You should have received a copy of the GNU General Public License
# along with WADAS. If not, see <https://www.gnu.org/licenses/>.
#
# Author(s): Stefano Dell'Osa, Alessandro Palla, Cesare Di Mauro, Antonio Farina
# Date: 2024-08-14
# Description: Module containing MainWindow class and methods.


import datetime
import logging
import os
import sys
from datetime import timedelta
from logging.handlers import RotatingFileHandler

import keyring
from PySide6 import QtCore, QtGui
from PySide6.QtCore import QSettings, QThread
from PySide6.QtGui import QBrush
from PySide6.QtWidgets import (
    QComboBox,
    QErrorMessage,
    QFileDialog,
    QLabel,
    QMainWindow,
    QMessageBox,
)

from wadas.domain.actuator import Actuator
from wadas.domain.ai_model import AiModel
from wadas.domain.animal_detection_mode import AnimalDetectionAndClassificationMode
from wadas.domain.bear_detection_mode import BearDetectionMode
from wadas.domain.custom_classification_mode import CustomClassificationMode
from wadas.domain.camera import cameras, Camera
from wadas.domain.configuration import load_configuration_from_file, save_configuration_to_file
from wadas.domain.fastapi_actuator_server import FastAPIActuatorServer
from wadas.domain.ftps_server import initialize_fpts_logger
from wadas.domain.notifier import Notifier
from wadas.domain.operation_mode import OperationMode
from wadas.domain.test_model_mode import TestModelMode
from wadas.domain.utils import initialize_asyncio_logger
from wadas.ui.about_dialog import AboutDialog
from wadas.ui.ai_model_download_dialog import AiModelDownloadDialog
from wadas.ui.configure_actuators_dialog import DialogConfigureActuators
from wadas.ui.configure_ai_model_dialog import ConfigureAiModel
from wadas.ui.configure_camera_actuator_associations_dialog import (
    DialogConfigureCameraToActuatorAssociations,
)
from wadas.ui.configure_email_dialog import DialogInsertEmail
from wadas.ui.configure_ftp_cameras_dialog import DialogFTPCameras
from wadas.ui.configure_telegram_dialog import DialogConfigureTelegram
from wadas.ui.configure_whatsapp_dialog import DialogConfigureWhatsApp
from wadas.ui.insert_url_dialog import InsertUrlDialog
from wadas.ui.license_dialog import LicenseDialog
from wadas.ui.select_animal_species import DialogSelectAnimalSpecies
from wadas.ui.select_mode_dialog import DialogSelectMode
from wadas.ui.select_usb_cameras_dialog import DialogSelectLocalCameras
from wadas.ui.terms_n_conditions_dialog import TermsAndConditionsDialog
from wadas.ui.qt.ui_mainwindow import Ui_MainWindow
from wadas.ui.qtextedit_logger import QTextEditLogger

logger = logging.getLogger()

level_mapping = {
    0: logging.DEBUG,
    1: logging.INFO,
    2: logging.WARNING,
    3: logging.ERROR,
    4: logging.CRITICAL,
}

module_dir_path = os.path.dirname(os.path.abspath(__file__))


class MainWindow(QMainWindow):
    """Main Window class listing code customization. All code to manipulate
    the mainwindow class shall be defined here.
    ui/mainwindow.py represents auto generated code from Qt Creator, it is
    overwritten every time a new modification is done on Qt Creator side."""

    def __init__(self):
        super(MainWindow, self).__init__()
        self.ui = Ui_MainWindow()
        self.ui.setupUi(self)
        self.configuration_file_name = None
        self.key_ring = None
        self.ftp_server = None
        self.valid_email_keyring = False
        self.valid_ftp_keyring = False
<<<<<<< HEAD
        self.load_status = None
=======
        self.valid_whatsapp_keyring = False
>>>>>>> 7416404b

        self.settings = QSettings("UI_settings.ini", QSettings.IniFormat)

        # Connect Actions
        self._connect_actions()

        # Create required folders
        os.makedirs("log", exist_ok=True)

        # Setup UI logger
        self._setup_logger()

        # Initialize startup image
        self.set_image(os.path.join(module_dir_path, "..", "img", "WADAS_logo_big.jpg"))
        # Set mainwindow icon
        self.setWindowIcon(
            QtGui.QIcon(os.path.join(module_dir_path, "..", "img", "mainwindow_icon.jpg"))
        )

        # Last saved config
        if (path := self.settings.value("last_saved_config_path", None, str)) and os.path.exists(path):
            self.set_recent_configuration(path)
        else:
            self.ui.actionRecent_configuration.setEnabled(False)

        # Update mainwindow UI methods
        self._init_logging_dropdown()
        self.update_toolbar_status()
        logger.info("Welcome to WADAS!")

        self.show_terms_n_conditions()

    def _connect_actions(self):
        """List all actions to connect to MainWindow"""
        self.ui.actionSelect_Mode.triggered.connect(self.select_mode)
        self.ui.actionRun.triggered.connect(self.run)
        self.ui.actionStop.triggered.connect(self.interrupt_thread)
        self.ui.actionActionConfigureEmail.triggered.connect(self.configure_email)
        self.ui.actionSelectLocalCameras.triggered.connect(self.select_local_cameras)
        self.ui.actionConfigure_Ai_model.triggered.connect(self.configure_ai_model)
        self.ui.actionSave_configuration_as.triggered.connect(self.save_as_to_config_file)
        self.ui.actionSave_configuration_as_menu.triggered.connect(self.save_as_to_config_file)
        self.ui.actionOpen_configuration_file.triggered.connect(self.load_config_from_file)
        self.ui.actionOpen_configuration_file_menu.triggered.connect(self.load_config_from_file)
        self.ui.actionSave_configuration.triggered.connect(self.save_config_to_file)
        self.ui.actionSave_configuration_menu.triggered.connect(self.save_config_to_file)
        self.ui.actionConfigure_FTP_Cameras.triggered.connect(self.configure_ftp_cameras)
        self.ui.actionConfigure_actuators.triggered.connect(self.configure_actuators)
        self.ui.actionConfigure_camera_to_actuator_associations.triggered.connect(
            self.configure_camera_to_actuators_associations
        )
        self.ui.actionLicense.triggered.connect(self.show_license)
        self.ui.actionAbout.triggered.connect(self.show_about)
        self.ui.actionConfigure_WA.triggered.connect(self.configure_whatsapp)
        self.ui.actionConfigure_Telegram.triggered.connect(self.configure_telegram)
        self.ui.actionRecent_configuration.triggered.connect(self.open_last_saved_file)

    def _connect_mode_ui_slots(self):
        """Function to connect UI slot with operation_mode signals."""

        # Connect Signal to update image in widget.
        OperationMode.cur_operation_mode.update_image.connect(self.set_image)
        OperationMode.cur_operation_mode.update_image.connect(self.update_info_widget)
        OperationMode.cur_operation_mode.run_finished.connect(self.on_run_completion)

        # Connect Signal to update actuator list in widget.
        OperationMode.cur_operation_mode.update_actuator_status.connect(self.update_en_actuator_list)

    def _setup_logger(self):
        """Initialize MainWindow logger for UI logging."""

        # fix: one of our import libraries is setting a root logger with a handler
        # we need to remove it to avoid duplicate logs
        for handler in logging.root.handlers[1:]:
            logging.root.removeHandler(handler)

        formatter = logging.Formatter("%(asctime)s %(levelname)s: %(message)s", "%Y-%m-%d %H:%M:%S")
        logging_level = logging.DEBUG
        # Line edit logging in mainwindow
        self.log_txtedt_handler = QTextEditLogger(self.ui.plainTextEdit_log)
        self.log_txtedt_handler.setFormatter(formatter)
        logger.setLevel(logging.INFO)
        logger.addHandler(self.log_txtedt_handler)

        # WADAS log file
        file_handler = RotatingFileHandler(
            os.path.join(os.getcwd(), "log", "WADAS.log"),
            maxBytes=10 * 1024 * 1024,
            backupCount=3,
        )
        file_handler.setLevel(logging_level)
        file_handler.setFormatter(formatter)
        logger.addHandler(file_handler)

        initialize_fpts_logger()
        initialize_asyncio_logger()


    def set_image(self, img):
        """Set image to show in WADAS. This is used for startup, detected and
        classified images."""
        if os.path.isfile(img):
            image_widget = self.ui.label_image
            image_widget.setPixmap(QtGui.QPixmap(img))
            image_widget.setMinimumSize(1, 1)
            image_widget.setScaledContents(True)
            image_widget.show()
        else:
            logger.error("Provided image path is not valid. %s", img)

    def select_mode(self):
        """Slot for mode selection (toolbar button)"""

        dialog = DialogSelectMode()
        if dialog.exec():
            if OperationMode.cur_operation_mode_type:
                logger.info("Selected operation mode: %s", OperationMode.cur_operation_mode_type.value)
                if (OperationMode.cur_operation_mode_type ==
                        OperationMode.OperationModeTypes.CustomSpeciesClassificationMode):
                    logger.info("Selected custom species to classify: %s",
                                OperationMode.cur_custom_classification_species)
                self.setWindowModified(True)
                self.update_toolbar_status()
                self.update_info_widget()
            else:
                logger.debug("No operation mode selected.")

    def run(self):
        """Slot to run selected mode once run button is clicked.
        Since image processing is heavy task, new thread is created."""

        self.instantiate_selected_model()
        # Satisfy preconditions independently of selected operation mode
        if not self.check_models():
            logger.error("Cannot run this mode without AI models. Aborting.")
            return
        if OperationMode.cur_operation_mode.type != OperationMode.OperationModeTypes.TestModelMode:
            if not cameras:
                logger.error("No camera configured. Please configure input cameras and run again.")
                return
            elif not self.camera_enabled():
                logger.error("No camera enabled. Please enable at least one camera and run again.")
                return
        else:
            # Passing cameras list to the selected operation mode
            OperationMode.cur_operation_mode.cameras = cameras

        # Check if notifications have been configured, if not warn the user
        if not self.check_notification_enablement():
            return

        # Satisfy preconditions and required inputs for the selected operation mode
        if OperationMode.cur_operation_mode:
            match OperationMode.cur_operation_mode.type:
                case OperationMode.OperationModeTypes.TestModelMode:
                    OperationMode.cur_operation_mode.url = self.url_input_dialog()
                    if not OperationMode.cur_operation_mode.url:
                        logger.error("Cannot proceed without a valid URL. Please run again.")
                        return
                case OperationMode.OperationModeTypes.CustomSpeciesClassificationMode:
                    if not OperationMode.cur_custom_classification_species:
                        return
                    else:
                        OperationMode.cur_operation_mode.custom_target_species = (
                            OperationMode.cur_custom_classification_species)

            # Connect slots to update UI from operation mode
            self._connect_mode_ui_slots()

            # Initialize thread where to run the inference
            self.thread = QThread()

            # Move operation mode in dedicated thread
            OperationMode.cur_operation_mode.moveToThread(self.thread)

            # Connect thread related signals and slots
            self.thread.started.connect(OperationMode.cur_operation_mode.run)
            OperationMode.cur_operation_mode.run_finished.connect(self.thread.quit)
            OperationMode.cur_operation_mode.run_finished.connect(OperationMode.cur_operation_mode.deleteLater)
            self.thread.finished.connect(self.thread.deleteLater)

            # Start the thread
            self.thread.start()

            # Enable Stop button in toolbar
            self.update_toolbar_status_on_run(True)
        else:
            logger.error("Unable to run the selected model.")

    def camera_enabled(self):
        """Method to check whether at least a camera is enabled."""

        return any(camera.enabled for camera in cameras)

    def instantiate_selected_model(self):
        """Given the selected model from dedicated UI Dialog, instantiate the corresponding object."""

        if not OperationMode.cur_operation_mode_type:
            logger.error("No operation mode selected.")
            return
        else:
            match OperationMode.cur_operation_mode_type:
                case OperationMode.OperationModeTypes.TestModelMode:
                    OperationMode.cur_operation_mode = TestModelMode()
                case OperationMode.OperationModeTypes.AnimalDetectionMode:
                    OperationMode.cur_operation_mode = AnimalDetectionAndClassificationMode(classification=False)
                case OperationMode.OperationModeTypes.AnimalDetectionAndClassificationMode:
                    OperationMode.cur_operation_mode = AnimalDetectionAndClassificationMode()
                case OperationMode.OperationModeTypes.BearDetectionMode:
                    OperationMode.cur_operation_mode = BearDetectionMode()
                case OperationMode.OperationModeTypes.CustomSpeciesClassificationMode:
                    OperationMode.cur_operation_mode = CustomClassificationMode()
                # add case for new operation modes

    def on_run_completion(self):
        """Actions performed after a run is completed."""

        self.update_toolbar_status_on_run(False)
        self.update_info_widget()
        self.update_en_actuator_list()

    def interrupt_thread(self):
        """Method to interrupt a running thread."""

        if self.thread:
            self.thread.requestInterruption()

    def update_toolbar_status(self):
        """Update status of toolbar and related buttons (actions)."""

        if not OperationMode.cur_operation_mode_type:
            self.ui.actionConfigure_Ai_model.setEnabled(False)
            self.ui.actionRun.setEnabled(False)
        elif OperationMode.cur_operation_mode_type == OperationMode.OperationModeTypes.TestModelMode:
            self.ui.actionConfigure_Ai_model.setEnabled(True)
            self.ui.actionRun.setEnabled(True)
        elif (
            OperationMode.cur_operation_mode_type != OperationMode.OperationModeTypes.TestModelMode
            and not cameras
        ):
            self.ui.actionConfigure_Ai_model.setEnabled(True)
            self.ui.actionRun.setEnabled(False)
            logger.info("No camera configured. Please configure camera(s) to run the selected operation mode.")
        elif (
            OperationMode.cur_operation_mode_type != OperationMode.OperationModeTypes.TestModelMode
            and not self.camera_enabled()
        ):
            self.ui.actionConfigure_Ai_model.setEnabled(True)
            self.ui.actionRun.setEnabled(False)
            logger.info("No camera enabled. Please enable at least a camera to run the selected operation mode.")
        else:
            self.ui.actionConfigure_Ai_model.setEnabled(True)
            valid_configuration = True
            if self.enabled_email_notifier_exists() and not self.valid_email_keyring:
                valid_configuration = False
                logger.info("Enabled email notifier exists but not valid credentials in keyring are stored. "
                            "Please edit email configuration to fix the issue and to be able to run.")
            if self.ftp_camera_exists() and not self.valid_ftp_keyring:
                valid_configuration = False
                logger.info("FTP camera(s) configured but not valid credentials in keyring are stored."
                            "Please edit FTP Camera(s) configuration to fix the issue and to be able to run.")
            self.ui.actionRun.setEnabled(valid_configuration)
        self.ui.actionStop.setEnabled(False)
        self.ui.actionSave_configuration_as.setEnabled(self.isWindowModified())
        self.ui.actionSave_configuration_as_menu.setEnabled(self.isWindowModified())
        self.ui.actionSave_configuration.setEnabled(
            self.isWindowModified() and bool(self.configuration_file_name)
        )
        self.ui.actionSave_configuration_menu.setEnabled(
            self.isWindowModified() and bool(self.configuration_file_name)
        )

    def ftp_camera_exists(self):
        """Method that checks if at least one FTP camera exists in camera list."""

        return any(camera.type == Camera.CameraTypes.FTP_CAMERA for camera in cameras)

    def enabled_email_notifier_exists(self):
        """Method that checks if email notifier is configured."""

        return any(((Notifier.notifiers[notifier] and Notifier.notifiers[notifier].type == Notifier.NotifierTypes.EMAIL
                  and Notifier.notifiers[notifier].enabled) for notifier in Notifier.notifiers))

    def update_toolbar_status_on_run(self, running):
        """Update toolbar status while running model."""

        self.ui.actionStop.setEnabled(running)
        self.ui.actionRun.setEnabled(not running)
        self.ui.actionActionConfigureEmail.setEnabled(not running)
        self.ui.actionSelect_Mode.setEnabled(not running)
        self.ui.actionConfigure_Ai_model.setEnabled(not running)
        self.ui.actionSelectLocalCameras.setEnabled(not running)
        self.ui.actionConfigure_FTP_Cameras.setEnabled(not running)
        self.ui.actionOpen_configuration_file.setEnabled(not running)
        self.ui.actionSave_configuration_as.setEnabled(not running)
        self.ui.actionSave_configuration.setEnabled(not running)
        self.ui.actionConfigure_actuators.setEnabled(not running)
        self.ui.actionConfigure_camera_to_actuator_associations.setEnabled(not running)
        self.ui.actionConfigure_WA.setEnabled(not running)
        self.ui.actionConfigure_Telegram.setEnabled(not running)

    def update_info_widget(self):
        """Update information widget."""

        if OperationMode.cur_operation_mode_type:
            self.ui.label_op_mode.setText(OperationMode.cur_operation_mode_type.value)
        if OperationMode.cur_operation_mode:
            self.ui.label_last_detection.setText(
                os.path.basename(OperationMode.cur_operation_mode.last_detection)
            )
            self.ui.label_last_classification.setText(
                os.path.basename(OperationMode.cur_operation_mode.last_classification)
            )
            self.ui.label_classified_animal.setText(
                str(OperationMode.cur_operation_mode.last_classified_animals_str)
            )

    def url_input_dialog(self):
        """Method to run dialog for insertion of a URL to fetch image from."""

        inserturl_dialog = InsertUrlDialog()
        if inserturl_dialog.exec_():
            logger.debug("Provided URL from dialog: %s", inserturl_dialog.url)
            return inserturl_dialog.url
        else:
            logger.warning("URL insertion aborted.")
            return ""

    def custom_species_dialog(self):
        """Method to run a dialog to return selected custom species to classify."""

        species_dialog = DialogSelectAnimalSpecies()
        if species_dialog.exec_():
            logger.info("Selected custom species to classify: %s", species_dialog.selected_species)
            return species_dialog.selected_species
        else:
            logger.warning("Custom species selection aborted.")
            return ""

    def configure_email(self):
        """Method to run dialog for insertion of email parameters to enable notifications."""

        insert_email_dialog = DialogInsertEmail()
        if insert_email_dialog.exec_():
            logger.info("Email configuration added.")

            credentials = keyring.get_credential("WADAS_email", "")
            logger.info("Saved credentials for %s", credentials.username)
            self.valid_email_keyring = True
            self.setWindowModified(True)
            self.update_toolbar_status()
        else:
            logger.debug("Email configuration aborted.")

    def check_notification_enablement(self):
        """Method to check whether a notification protocol has been set in WADAS.
        If not, ask the user whether to proceed without."""

        notification_cfg = False
        notification_enabled = False
        for notifier in Notifier.notifiers:
            if Notifier.notifiers[notifier]:
                if Notifier.notifiers[notifier].is_configured():
                    notification_cfg = True
                if Notifier.notifiers[notifier].enabled:
                    notification_enabled = True
        message = ""
        if not notification_cfg:
            logger.warning("No notification protocol set.")
            message = "No notification protocol properly set. Do you wish to continue anyway?"
        elif not notification_enabled:
            logger.warning("No notification protocol enabled.")
            message = "No enabled notification protocol. Do you wish to continue anyway?"

        if message:
            message_box = QMessageBox(self)
            message_box.setWindowTitle("No enabled notification protocol")
            message_box.setText(message)
            message_box.setStandardButtons(QMessageBox.Yes | QMessageBox.No)
            answer = message_box.exec()

            return answer == QMessageBox.Yes
        else:
            return True

    def select_local_cameras(self):
        """Method to trigger UI dialog for local camera(s) configuration."""

        select_local_cameras = DialogSelectLocalCameras()
        if select_local_cameras.exec_():
            logger.info("Camera(s) configured.")
            self.setWindowModified(True)
            self.update_toolbar_status()
            self.update_en_camera_list()

    def configure_actuators(self):
        """Method to trigger UI dialog for actuator(s) configuration."""

        configure_actuators_dlg = DialogConfigureActuators()
        if configure_actuators_dlg.exec_():
            logger.info("Actuator(s) configured.")
            self.setWindowModified(True)
            self.update_toolbar_status()
            self.update_en_actuator_list()

    def configure_camera_to_actuators_associations(self):
        """Method to trigger UI dialog for actuator(s) configuration."""

        configure_camera2actuators_dlg = DialogConfigureCameraToActuatorAssociations()
        if configure_camera2actuators_dlg.exec_():
            logger.info("Camera(s) to Actuator(s) association(s) configured.")
            self.setWindowModified(True)
            self.update_toolbar_status()

    def configure_ai_model(self):
        """Method to trigger UI dialog to configure Ai model."""

        configure_ai_model = ConfigureAiModel()
        if configure_ai_model.exec():
            logger.info("Ai model configured.")
            logger.debug(
                "Detection threshold: %s. Classification threshold: %s",
                AiModel.detection_threshold,
                AiModel.classification_threshold,
            )
            self.setWindowModified(True)
            self.update_toolbar_status()

    def check_models(self):
        """Method to initialize classification model."""
        if not AiModel.check_model():
            logger.warning("AI module not found. Downloading...")
            ai_download_dialog = AiModelDownloadDialog()
            if ai_download_dialog.exec():
                return ai_download_dialog.download_success and AiModel.check_model()
            else:
                logger.error("Ai models files download cancelled by user. Aborting.")
                return False
        else:
            logger.info("AI module found!")
            return True

    def set_recent_configuration(self, cfg_file_path):
        """Method to set recent configuration file used references"""

        self.ui.actionRecent_configuration.setText(cfg_file_path)
        self.ui.actionRecent_configuration.setEnabled(True)
        self.settings.setValue("last_saved_config_path", cfg_file_path)

    def save_config_to_file(self):
        """Method to save configuration to file."""

        if not self.configuration_file_name:
            error_dialog = QErrorMessage()
            error_dialog.showMessage(
                "No configuration file provided. Please specify file name and path."
            )
            logger.error("No configuration file provided. Aborting save.")
            return
        else:
            save_configuration_to_file(self.configuration_file_name)
            self.setWindowModified(False)
            self.update_toolbar_status()
            self.set_recent_configuration(self.configuration_file_name)

    def save_as_to_config_file(self):
        """Method to save configuration file as"""

        file_name = QFileDialog.getSaveFileName(
            self,
            "Select WADAS configuration file to save",
            os.getcwd(),
            "YAML File (*.yaml)",
        )
        if file_name[0]:
            self.configuration_file_name = str(file_name[0])
        else:
            # Empty file name (or dialog Cancel button)
            return

        self.save_config_to_file()

    def load_config_from_file(self):
        """Method to load config from file."""

        file_name = QFileDialog.getOpenFileName(
            self, "Open WADAS configuration file", os.getcwd(), "YAML File (*.yaml)"
        )

        if file_name[0]:
            self.valid_ftp_keyring, self.valid_email_keyring, self.valid_whatsapp_keyring =\
            self.load_status = load_configuration_from_file(file_name[0])

            self.configuration_file_name = file_name[0]
            self.setWindowModified(False)
            self.update_toolbar_status()
            self.update_info_widget()
            self.update_en_camera_list()
            self.update_en_actuator_list()
            self.set_recent_configuration(self.configuration_file_name)

            self.check_keyrings_status()

    def check_keyrings_status(self):
        """Method to check keyring status returned after load from config"""

        if not self.valid_email_keyring:
            reply = QMessageBox.question(
                self,
                "Invalid email credentials. ",
                "Would you like to edit email configuration to fix credentials issue?",
                QMessageBox.Yes | QMessageBox.No,
                QMessageBox.No
            )
            if reply == QMessageBox.Yes:
                self.configure_email()

        if not self.valid_ftp_keyring:
            reply = QMessageBox.question(
                self,
                "Invalid FTP camera credentials. ",
                "Would you like to edit FTP camera configuration to fix credentials issue?",
                QMessageBox.Yes | QMessageBox.No,
                QMessageBox.No
            )
            if reply == QMessageBox.Yes:
                self.configure_ftp_cameras()

        if not self.valid_whatsapp_keyring:
            reply = QMessageBox.question(
                self,
                "Invalid WhatsApp token. ",
                "Would you like to edit WhatsApp configuration to fix token issue?",
                QMessageBox.Yes | QMessageBox.No,
                QMessageBox.No
            )
            if reply == QMessageBox.Yes:
                self.configure_whatsapp()

    def configure_ftp_cameras(self):
        """Method to trigger ftp cameras configuration dialog"""

        configure_ftp_cameras_dlg = DialogFTPCameras()
        if configure_ftp_cameras_dlg.exec():
            logger.info("FTP Server and Cameras configured.")
            self.valid_ftp_keyring = True
            self.setWindowModified(True)
            self.update_toolbar_status()
            self.update_en_camera_list()

    def configure_whatsapp(self):
        """Method to trigger WhatsApp configuration dialog"""

        configure_whatsapp_dlg = DialogConfigureWhatsApp()
        if configure_whatsapp_dlg.exec():
            logger.info("WhatsApp notification configured.")
            self.setWindowModified(True)
            self.update_toolbar_status()

    def configure_telegram(self):
        """Method to trigger Telegram configuration dialog"""

        configure_telegram_dlg = DialogConfigureTelegram()
        if configure_telegram_dlg.exec():
            logger.info("Telegram notification configured.")
            self.setWindowModified(True)
            self.update_toolbar_status()

    def update_en_camera_list(self):
        """Method to list enabled camera(s) in UI"""

        self.ui.listWidget_en_cameras.clear()
        for camera in cameras:
            if camera.enabled:
                text = f"({camera.type.value}) {camera.id}"
                self.ui.listWidget_en_cameras.addItem(text)

    def update_en_actuator_list(self):
        """Method to list enabled actuator(s) in UI"""
        threshold_time = FastAPIActuatorServer.actuator_server.actuator_timeout_threshold if FastAPIActuatorServer.actuator_server else 30
        self.ui.listWidget_en_actuators.clear()
        for actuator in Actuator.actuators.values():
            if actuator.enabled:
                if FastAPIActuatorServer.actuator_server.startup_time:
                    # inactive actuator: connected at least once but unseen for {threshold_time} seconds
                    # or never connected within the first {threshold_time} seconds since server startup.
                    if (actuator.last_update is not None and (
                            datetime.datetime.now() - actuator.last_update > timedelta(seconds=threshold_time)) or
                            actuator.last_update is None and (
                                    datetime.datetime.now() - FastAPIActuatorServer.actuator_server.startup_time > timedelta(
                                seconds=threshold_time))):

                        text = f"({actuator.type.value}) {actuator.id} - inactive"
                        color = QtCore.Qt.GlobalColor.red
                        tooltip_text = f"Last Activity: {actuator.last_update.strftime('%d %b %Y, %H:%M:%S')}" \
                            if actuator.last_update else "Last Activity: never"

                    # active actuator: connected in the last {threshold_time} seconds
                    elif actuator.last_update is not None and (
                            datetime.datetime.now() - actuator.last_update <= timedelta(seconds=threshold_time)):
                        text = f"({actuator.type.value}) {actuator.id}"
                        color = QtCore.Qt.GlobalColor.darkGreen
                        tooltip_text = f"Last Activity: {actuator.last_update.strftime('%d %b %Y, %H:%M:%S')}"

                    # waiting for actuator first connection
                    else:
                        text = f"({actuator.type.value}) {actuator.id}"
                        color = QtCore.Qt.GlobalColor.black
                        tooltip_text = ""

                # server not started
                else:
                    text = f"({actuator.type.value}) {actuator.id}"
                    color = QtCore.Qt.GlobalColor.black
                    tooltip_text = ""

                self.ui.listWidget_en_actuators.addItem(text)
                item = self.ui.listWidget_en_actuators.item(
                    self.ui.listWidget_en_actuators.count() - 1
                )
                item.setForeground(QBrush(color))
                item.setToolTip(tooltip_text)

    def _init_logging_dropdown(self):
        """Method to initialize logging levels in tooldbar dropdown"""

        label = QLabel("Log level: ")
        self.ui.toolBar.addWidget(label)

        combo_box = QComboBox(self)
        combo_box.setObjectName("logLevelComboBox")
        levels = ["DEBUG", "INFO", "WARNING", "ERROR", "CRITICAL"]
        combo_box.addItems(levels)
        combo_box.setToolTip("Select logging level")
        combo_box.setCurrentText("INFO")
        combo_box.currentIndexChanged.connect(self.change_logging_level)
        self.ui.toolBar.addWidget(combo_box)

    def change_logging_level(self, index):
        """Method to modify UI logging level"""

        new_level = level_mapping.get(index, logging.DEBUG)
        logger.setLevel(logging.DEBUG)
        self.log_txtedt_handler.setLevel(logging.DEBUG)
        logger.log(new_level, "Logging level changed to %s:", logging.getLevelName(new_level))
        self.log_txtedt_handler.setLevel(new_level)

    def closeEvent(self, event):

        if not self.ui.actionRun.isEnabled() and self.ui.actionStop.isEnabled():
            reply = QMessageBox.question(
                self,
                "Confirm Exit",
                "Are you sure you want to exit?",
                QMessageBox.Yes | QMessageBox.No,
                QMessageBox.No
            )
            if reply == QMessageBox.Yes:
                # Terminate running mode for safe shutdown
                self.interrupt_thread()
                event.accept()
            else:
                event.ignore()
        elif self.ui.actionSave_configuration_as.isEnabled():
            reply = QMessageBox.question(
                self,
                "Confirm Exit",
                """There are unsaved settings, if you proceed now all changes will be lost.
Are you sure you want to exit?""",
                QMessageBox.Yes | QMessageBox.No,
                QMessageBox.No
            )
            if reply == QMessageBox.Yes:
                event.accept()
            else:
                event.ignore()
        else:
            event.accept()

    def show_license(self):
        """Method to show WADAS license in UI dialog."""

        license_dialog = LicenseDialog()
        license_dialog.exec()

    def show_about(self):
        """Method to show about WADAS UI dialog."""

        about_dialog = AboutDialog()
        about_dialog.exec_()

    def show_terms_n_conditions(self):
        """Method to show terms and conditions of use for WADAS."""

        # Check if the welcome message should be shown
        if not self.settings.value("show_terms_n_conditions", True, type=bool):
            return

        terms_n_conditions_dlg = TermsAndConditionsDialog(self.settings.value("terms_n_conditions", False, type=bool))
        terms_n_conditions_dlg.exec()

        # Save the preference if the user checks "Don't show again"
        if terms_n_conditions_dlg.terms_accepted:
            self.settings.setValue("terms_n_conditions", True)
            if terms_n_conditions_dlg.dont_show:
                self.settings.setValue("show_terms_n_conditions", False)
        else:
            # Force closure if terms and conditions are not accepted
            self.close()
            sys.exit()

    def open_last_saved_file(self):
<<<<<<< HEAD
        """Method to enable openning of last saved configuration file"""
=======
        """Method to enable openong of last saved configuration file"""

>>>>>>> 7416404b
        if (path:=self.settings.value("last_saved_config_path", None, str)) and os.path.exists(path):
            self.valid_ftp_keyring, self.valid_email_keyring, self.valid_whatsapp_keyring =\
                load_configuration_from_file(path)
            self.check_keyrings_status()
            self.configuration_file_name = path
            self.setWindowModified(False)
            self.update_toolbar_status()
            self.update_info_widget()
            self.update_en_camera_list()
            self.update_en_actuator_list()
            self.set_recent_configuration(self.configuration_file_name)
        else:
            logger.warning("No last saved file found or file no longer exists.")
            self.ui.actionRecent_configuration.setEnabled(False)  # Disable if file does not exist
            self.settings.remove("last_saved_config_path")<|MERGE_RESOLUTION|>--- conflicted
+++ resolved
@@ -99,11 +99,8 @@
         self.ftp_server = None
         self.valid_email_keyring = False
         self.valid_ftp_keyring = False
-<<<<<<< HEAD
+        self.valid_whatsapp_keyring = False
         self.load_status = None
-=======
-        self.valid_whatsapp_keyring = False
->>>>>>> 7416404b
 
         self.settings = QSettings("UI_settings.ini", QSettings.IniFormat)
 
@@ -816,12 +813,7 @@
             sys.exit()
 
     def open_last_saved_file(self):
-<<<<<<< HEAD
         """Method to enable openning of last saved configuration file"""
-=======
-        """Method to enable openong of last saved configuration file"""
-
->>>>>>> 7416404b
         if (path:=self.settings.value("last_saved_config_path", None, str)) and os.path.exists(path):
             self.valid_ftp_keyring, self.valid_email_keyring, self.valid_whatsapp_keyring =\
                 load_configuration_from_file(path)
