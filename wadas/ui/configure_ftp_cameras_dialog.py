"""FTP server and cameras UI Module"""

import logging
import os

import keyring
from PySide6.QtCore import Qt
from PySide6.QtGui import QIcon
from PySide6.QtWidgets import (
    QDialog,
    QDialogButtonBox,
    QFileDialog,
    QGridLayout,
    QLabel,
    QLineEdit,
    QRadioButton,
    QScrollArea,
    QWidget, QMessageBox,
)
from prompt_toolkit.key_binding.bindings.named_commands import end_of_file
from validators import ipv4

from wadas.domain.camera import Camera, cameras
from wadas.domain.ftp_camera import FTPCamera
from wadas.domain.ftps_server import FTPsServer
from wadas.domain.qtextedit_logger import QTextEditLogger
from wadas.ui.qt.ui_configure_ftp_cameras import Ui_DialogFTPCameras

module_dir_path = os.path.dirname(os.path.abspath(__file__))


class DialogFTPCameras(QDialog, Ui_DialogFTPCameras):
    """Class to configure FTP server and cameras"""

    def __init__(self):
        super(DialogFTPCameras, self).__init__()
        self.ui = Ui_DialogFTPCameras()
        self.ui_camera_idx = 0
        self.ftp_thread = None
        self.removed_cameras = []
        self.removed_rows = set()

        # UI
        self.ui.setupUi(self)
        self.setWindowIcon(QIcon(os.path.join(module_dir_path, "..", "img", "mainwindow_icon.jpg")))
        self.ui.buttonBox.button(QDialogButtonBox.Ok).setEnabled(False)
        self.ui.pushButton_testFTPServer.setEnabled(False)
        self.ui.pushButton_stopFTPServer.setEnabled(False)
        self.ui.pushButton_removeFTPCamera.setEnabled(False)
        self.ui.label_errorMessage.setStyleSheet("color: red")

        # Create scrollable area for ftp camera list in FTPCamera tab
        scroll_area = QScrollArea(self.ui.tab_FTPcameras)
        scroll_area.setWidgetResizable(True)
        scroll_widget = QWidget()
        scroll_area.setWidget(scroll_widget)
        cameras_grid_layout = QGridLayout(scroll_widget)
        cameras_grid_layout.setObjectName("gridLayout_cameras")
        self.ui.verticalLayout_FTPCameraTab.addWidget(scroll_area)
        # Adding first row of camera form
        self.add_ftp_camera()

        # Slots
        self.ui.buttonBox.accepted.connect(self.accept_and_close)
        self.ui.buttonBox.rejected.connect(self.reject_and_close)
        self.ui.pushButton_selectKeyFile.clicked.connect(self.select_key_file)
        self.ui.pushButton_sekectCertificateKey.clicked.connect(self.select_certificate_file)
        self.ui.lineEdit_ip.textChanged.connect(self.validate)
        self.ui.lineEdit_port.textChanged.connect(self.validate)
        self.ui.lineEdit_passive_port_range_start.textChanged.connect(self.validate)
        self.ui.lineEdit_passive_port_range_end.textChanged.connect(self.validate)
        self.ui.lineEdit_max_conn.textChanged.connect(self.validate)
        self.ui.lineEdit_max_conn_ip.textChanged.connect(self.validate)
        self.ui.pushButton_addFTPCamera.clicked.connect(self.add_ftp_camera)
        self.ui.pushButton_removeFTPCamera.clicked.connect(self.remove_ftp_camera)
        self.ui.pushButton_testFTPServer.clicked.connect(self.test_ftp_server)
        self.ui.pushButton_select_FTPserver_folder.clicked.connect(self.select_ftp_folder)
        self.ui.pushButton_stopFTPServer.clicked.connect(self.stop_ftp_server)

        # Init dialog
        self.initialize_dialog()
        self._setup_logger()

    def initialize_dialog(self):
        """Method to initialize dialog with existing values (if any)."""

        if FTPsServer.ftps_server:
            self.ui.label_certificate_file_path.setText(FTPsServer.ftps_server.certificate)
            self.ui.label_key_file_path.setText(FTPsServer.ftps_server.key)
            self.ui.label_FTPServer_path.setText(FTPsServer.ftps_server.ftp_dir)
            self.ui.lineEdit_ip.setText(FTPsServer.ftps_server.ip)
            self.ui.lineEdit_port.setText(str(FTPsServer.ftps_server.port))
            self.ui.lineEdit_max_conn.setText(str(FTPsServer.ftps_server.max_conn))
            self.ui.lineEdit_max_conn_ip.setText(str(FTPsServer.ftps_server.max_conn_per_ip))
            self.ui.lineEdit_passive_port_range_start.setText(str(min(FTPsServer.ftps_server.passive_ports)))
            self.ui.lineEdit_passive_port_range_end.setText(str(max(FTPsServer.ftps_server.passive_ports)))
        else:
            self.ui.lineEdit_ip.setText("0.0.0.0")
            self.ui.lineEdit_port.setText("21")
            self.ui.lineEdit_max_conn.setText("50")
            self.ui.lineEdit_max_conn_ip.setText("5")
            self.ui.lineEdit_passive_port_range_start.setText("65522")
            self.ui.lineEdit_passive_port_range_end.setText("65523")

        self.list_ftp_cameras_in_tab()

    def list_ftp_cameras_in_tab(self):
        """Method to list cameras in FTPCameras tab."""
        if cameras:
            i = 0
            for camera in cameras:
                if camera.type == Camera.CameraTypes.FTP_CAMERA:
                    if i > 0:
                        self.add_ftp_camera()
                    camera_id_ln = self.findChild(QLineEdit, f"lineEdit_camera_id_{i}")
                    camera_id_ln.setText(camera.id)
                    credentials = keyring.get_credential(f"WADAS_FTP_camera_{camera.id}", "")
                    if credentials:
                        camera_user_ln = self.findChild(QLineEdit, f"lineEdit_username_{i}")
                        camera_user_ln.setText(credentials.username)
                        camera_pass_ln = self.findChild(QLineEdit, f"lineEdit_password_{i}")
                        camera_pass_ln.setText(credentials.password)
                    i += 1

    def accept_and_close(self):
        """When Ok is clicked, save FTP config info before closing."""

        # If server object exists needs to be closed
        # in order to be edited (otherwise socket editing fails)
        if FTPsServer.ftps_server and FTPsServer.ftps_server.server:
            FTPsServer.ftps_server.server.close_all()

        FTPsServer.ftps_server = FTPsServer(
            self.ui.lineEdit_ip.text(),
            int(self.ui.lineEdit_port.text()),
            list(range(int(self.ui.lineEdit_passive_port_range_start.text()),
                       int(self.ui.lineEdit_passive_port_range_end.text()) + 1)),
            int(self.ui.lineEdit_max_conn.text()),
            int(self.ui.lineEdit_max_conn_ip.text()),
            self.ui.label_certificate_file_path.text(),
            self.ui.label_key_file_path.text(),
            self.ui.label_FTPServer_path.text(),
        )
        if cameras:
            # Check for need of updating cameras credentials.
            # If camera ID changes it is seen as new camera.
            ui_camera_id = []
            for i in range(0, self.ui_camera_idx):
                if i in self.removed_rows:
                    continue

                cur_ui_id = self.get_camera_id(i)
                if cur_ui_id:
                    ui_camera_id.append(cur_ui_id)
                    found = False
                    for camera in cameras:
                        if camera.type == Camera.CameraTypes.FTP_CAMERA:
                            if cur_ui_id == camera.id:
                                found = True
                                cur_user = self.get_camera_user(i)
                                cur_pass = self.get_camera_pass(i)
                                if cur_user and cur_pass:
                                    credentials = keyring.get_credential(
                                        f"WADAS_FTP_camera_{camera.id}", ""
                                    )
                                    if credentials and (
<<<<<<< HEAD
                                        credentials.username == cur_user
                                        or credentials.password == cur_pass
=======
                                            credentials.username != cur_user
                                            or credentials.password != cur_pass
>>>>>>> be780a45
                                    ):
                                        break
                                    else:
                                        keyring.set_password(
                                            f"WADAS_FTP_camera_{cur_ui_id}",
                                            cur_user,
                                            cur_pass,
                                        )
                                        break
                    if not found:
                        # If camera id is not in cameras list, then is new or modified
                        camera_user = self.get_camera_user(i)
                        camera = FTPCamera(
                            cur_ui_id,
                            os.path.join(FTPsServer.ftps_server.ftp_dir, cur_ui_id),

                        )
                        cameras.append(camera)
                        # Store credentials in keyring
                        keyring.set_password(
                            f"WADAS_FTP_camera_{cur_ui_id}",
                            camera_user,
                            self.get_camera_pass(i),
                        )

            # Check for cameras old id (prior to modification) and remove them
            orphan_cameras = (
                camera
                for camera in cameras
                if camera.id not in ui_camera_id and camera.type == Camera.CameraTypes.FTP_CAMERA
            )
            for camera in orphan_cameras:
                cameras.remove(camera)
            for camera in tuple(cameras):
                if camera.id in self.removed_cameras:
                    if camera.type == Camera.CameraTypes.FTP_CAMERA:
                        cameras.remove(camera)
        else:
            # Insert new camera(s) in list (including the ones with modified id)
            for i in range(0, self.ui_camera_idx):
                cur_camera_id = self.get_camera_id(i)
                if cur_camera_id:
                    cur_cam_ftp_dir = os.path.join(FTPsServer.ftps_server.ftp_dir, cur_camera_id)
                    camera_user = self.get_camera_user(i)
                    camera = FTPCamera(cur_camera_id, cur_cam_ftp_dir, camera_user)
                    cameras.append(camera)
                    # Store credentials in keyring
                    keyring.set_password(
                        f"WADAS_FTP_camera_{cur_camera_id}",
                        camera_user,
                        self.get_camera_pass(i),
                    )
                    # Add camera user to FTPS server
                    if not FTPsServer.ftps_server.has_user(cur_camera_id):
                        if not os.path.isdir(cur_cam_ftp_dir):
                            os.makedirs(cur_cam_ftp_dir, exist_ok=True)
                        FTPsServer.ftps_server.add_user(
                            self.get_camera_user(i),
                            self.get_camera_pass(i),
                            cur_cam_ftp_dir,
                        )
        self.accept()

    def reject_and_close(self):
        self._stop_ftp_server()

    def get_camera_id(self, row):
        """Method to get camera id text from UI programmatically by row number"""
        camera_id_ln = self.findChild(QLineEdit, f"lineEdit_camera_id_{row}")
        return camera_id_ln.text() if camera_id_ln else None

    def get_camera_user(self, row):
        """Method to get camera username text from UI programmatically by row number"""
        camera_user_ln = self.findChild(QLineEdit, f"lineEdit_username_{row}")
        return camera_user_ln.text() if camera_user_ln else None

    def get_camera_pass(self, row):
        """Method to get camera password text from UI programmatically by row number"""
        camera_pass_ln = self.findChild(QLineEdit, f"lineEdit_password_{row}")
        return camera_pass_ln.text() if camera_pass_ln else None

    def select_key_file(self):
        """Method to select SSL key file"""

        file_name = QFileDialog.getOpenFileName(
            self, "Open SSL key file", os.getcwd(), "Pem File (*.pem)"
        )
        self.ui.label_key_file_path.setText(str(file_name[0]))
        self.validate()

    def select_certificate_file(self):
        """Method to select SSL certificate file"""

        file_name = QFileDialog.getOpenFileName(
            self, "Open SSL certificate file", os.getcwd(), "Pem File (*.pem)"
        )
        self.ui.label_certificate_file_path.setText(str(file_name[0]))
        self.validate()

    def select_ftp_folder(self):
        """Method to select FTP Server folder."""

        dir = QFileDialog.getExistingDirectory(self, "Select FTP Server folder", os.getcwd())
        self.ui.label_FTPServer_path.setText(dir)
        self.validate()

    def validate_port(self, port, port_name):
        """Validate port method"""

        try:
            port_to_int = int(port)
        except  ValueError:
            self.ui.label_errorMessage.setText(f"Invalid {port_name} port type. Shall be an integer value!")
            return False

        if port_to_int < 1 or port_to_int > 65535:
            self.ui.label_errorMessage.setText(f"Invalid {port_name} port provided!")
            return False
        else:
            return True

    def validate_passive_port_range(self, start_passive_port, end_passive_port):
        """Method to validate passive ports range."""

        try:
            int_start_passive_port = int(start_passive_port)
        except ValueError:
            self.ui.label_errorMessage.setText(f"Invalid start passive port type. Shall be an integer value!")
            return False
        try:
            int_end_passive_port = int(end_passive_port)
        except ValueError:
            self.ui.label_errorMessage.setText(f"Invalid end passive port type. Shall be an integer value!")
            return False

        if start_passive_port and end_passive_port:
            if int_start_passive_port > int_end_passive_port:
                self.ui.label_errorMessage.setText("Start passive port cannot be greater than end passive port!")
                return False
            elif int_end_passive_port < int_start_passive_port:
                self.ui.label_errorMessage.setText("End passive port cannot be lower than start passive port!")
                return False
        return True

    def validate(self):
        """Method to validate data prior to accept and close dialog."""

        # IP
        valid = True
        if not ipv4(self.ui.lineEdit_ip.text()):
            self.ui.label_errorMessage.setText("Invalid server IP address provided!")
            valid = False
        # Port
        if port := self.ui.lineEdit_port.text():
            if not self.validate_port(port, "server"):
                valid = False
        else:
            self.ui.label_errorMessage.setText("No server port provided!")
            valid = False
        # Passive ports
        start_passive_port = self.ui.lineEdit_passive_port_range_start.text()
        end_passive_port = self.ui.lineEdit_passive_port_range_end.text()
        if not start_passive_port:
            self.ui.label_errorMessage.setText("Start passive port not provided!")
            valid = False
        elif self.validate_port(start_passive_port, "start passive port") == False:
            valid = False
        if not end_passive_port:
            self.ui.label_errorMessage.setText("End passive port not provided!")
            valid = False
        elif self.validate_port(end_passive_port, "end passive port") == False:
            valid = False
        if not self.validate_passive_port_range(start_passive_port, end_passive_port):
            valid = False
        # SSL key file
        if not os.path.isfile(self.ui.label_key_file_path.text()):
            self.ui.label_errorMessage.setText("Invalid SSL key file provided!")
            valid = False
        # SSL certificate file
        if not os.path.isfile(self.ui.label_certificate_file_path.text()):
            self.ui.label_errorMessage.setText("Invalid SSL certificate file provided!")
            valid = False
        # FTP dir
        if not os.path.isdir(self.ui.label_FTPServer_path.text()):
            self.ui.label_errorMessage.setText("Invalid FTP server directory provided!")
            valid = False
        # Max conn
        max_conn = self.ui.lineEdit_max_conn.text()
        if not max_conn or int(max_conn) < 0:
            self.ui.label_errorMessage.setText("No or Invalid maximum connection value provided!")
            valid = False
        max_conn_per_ip = self.ui.lineEdit_max_conn_ip.text()
        if not max_conn_per_ip or int(max_conn_per_ip) < 0:
            self.ui.label_errorMessage.setText(
                "No or Invalid maximum connection per IP value provided!"
            )
            valid = False
        # Camera IDs, users and passwords
        for i in range(0, self.ui_camera_idx):
            if i in self.removed_rows:
                continue

            if not self.get_camera_id(i):
                self.ui.label_errorMessage.setText("Missing Camera ID!")
                valid = False
            elif self.is_duplicated_id(i):
                self.ui.label_errorMessage.setText(f"Duplicated Camera ID {self.get_camera_id(i)}!")
                valid = False
            if not self.get_camera_pass(i):
                self.ui.label_errorMessage.setText("Missing Camera password!")
                valid = False
            if not self.get_camera_user(i):
                self.ui.label_errorMessage.setText("Missing Camera user!")
                valid = False
            elif self.is_duplicated_username(i):
                self.ui.label_errorMessage.setText(
                    f"Duplicated Camera Username {self.get_camera_user(i)}!"
                )
                valid = False

        if valid:
            self.ui.label_errorMessage.setText("")
        self.ui.buttonBox.button(QDialogButtonBox.Ok).setEnabled(valid)
        self.ui.pushButton_testFTPServer.setEnabled(valid)

    def is_duplicated_id(self, idx):
        """Method to check whether cameras have unique id."""

        cameras_id = set()
        for i in range(0, self.ui_camera_idx):
            cur_id = self.get_camera_id(i)
            if cur_id not in cameras_id:
                cameras_id.add(cur_id)
            elif i == idx:
                return True
        return False

    def is_duplicated_username(self, idx):
        """Method to check whether cameras have duplicated username."""

        cameras_username = set()
        for i in range(0, self.ui_camera_idx):
            cur_username = self.get_camera_user(i)
            if cur_username and cur_username not in cameras_username:
                cameras_username.add(cur_username)
            elif i == idx:
                return True
        return False

    def add_ftp_camera(self):
        """Method to add new FTP camera line edits."""

        grid_layout_cameras = self.findChild(QGridLayout, "gridLayout_cameras")
        if grid_layout_cameras:
            row = self.ui_camera_idx
            # Camera selection check box
            radio_button = QRadioButton()
            radio_button.setObjectName(f"radioButton_camera_{row}")
            radio_button.setChecked(False)
            radio_button.clicked.connect(self.update_remove_ftp_camera_btn)
            grid_layout_cameras.addWidget(radio_button, row, 0)
            # Camera id
            label = QLabel("ID:")
            label.setObjectName(f"label_cameraId_{row}")
            grid_layout_cameras.addWidget(label, row, 1)
            id_line_edit = QLineEdit()
            id_line_edit.setObjectName(f"lineEdit_camera_id_{row}")
            id_line_edit.textChanged.connect(self.validate)
            grid_layout_cameras.addWidget(id_line_edit, row, 2)
            # Camera FTP user
            label = QLabel("user:")
            label.setObjectName(f"label_cameraUser_{row}")
            label.setToolTip("FTP user name")
            grid_layout_cameras.addWidget(label, row, 3)
            user_line_edit = QLineEdit()
            user_line_edit.setObjectName(f"lineEdit_username_{row}")
            user_line_edit.textChanged.connect(self.validate)
            grid_layout_cameras.addWidget(user_line_edit, row, 4)
            # Camera password
            label = QLabel("password:")
            label.setObjectName(f"label_cameraPass_{row}")
            grid_layout_cameras.addWidget(label, row, 5)
            pass_line_edit = QLineEdit()
            pass_line_edit.setObjectName(f"lineEdit_password_{row}")
            pass_line_edit.setEchoMode(QLineEdit.EchoMode.Password)
            pass_line_edit.textChanged.connect(self.validate)
            grid_layout_cameras.addWidget(pass_line_edit, row, 6)

            grid_layout_cameras.setAlignment(Qt.AlignmentFlag.AlignTop)
            self.ui_camera_idx += 1

            self.validate()

    def remove_ftp_camera(self):
        """Method to remove FTP camera from list."""

        for i in range(0, self.ui_camera_idx):
            radiobtn = self.findChild(QRadioButton, f"radioButton_camera_{i}")
            if radiobtn:
                camera_id_ln = self.findChild(QLineEdit, f"lineEdit_camera_id_{i}")
                if radiobtn.isChecked() and camera_id_ln:
                    self.removed_cameras.append(camera_id_ln.text())
                    self.removed_rows.add(i)
                    grid_layout_cameras = self.findChild(QGridLayout, "gridLayout_cameras")
                    if grid_layout_cameras:
                        for j in range(0, 7):
                            grid_layout_cameras.itemAtPosition(i, j).widget().setParent(None)
        self.ui.pushButton_removeFTPCamera.setEnabled(False)

    def update_remove_ftp_camera_btn(self):
        """Method to update remove FTP Camera button enablement logic."""

        self.ui.pushButton_removeFTPCamera.setEnabled(True)

    def test_ftp_server(self):
        """Method to test out FTP server configuration options by running a FTP server instance."""

        if not FTPsServer.ftps_server:
            FTPsServer.ftps_server = FTPsServer(
                self.ui.lineEdit_ip.text(),
                int(self.ui.lineEdit_port.text()),
                range(int(self.ui.lineEdit_passive_port_range_start.text()),
                      int(self.ui.lineEdit_passive_port_range_end.text())),
                int(self.ui.lineEdit_max_conn.text()),
                int(self.ui.lineEdit_max_conn_ip.text()),
                self.ui.label_certificate_file_path.text(),
                self.ui.label_key_file_path.text(),
                self.ui.label_FTPServer_path.text(),
            )
        for i in range(0, self.ui_camera_idx):
            FTPsServer.ftps_server.add_user(
                self.get_camera_user(i),
                self.get_camera_pass(i),
                self.ui.label_FTPServer_path.text(),
            )

        self.ui.pushButton_testFTPServer.setEnabled(False)
        self.ui.pushButton_stopFTPServer.setEnabled(True)
        self.ui.buttonBox.button(QDialogButtonBox.Ok).setEnabled(False)
        # Start the thread
        self.ftp_thread = FTPsServer.ftps_server.run()

    def _stop_ftp_server(self):
        """Method to stop FTP server thread"""
        if self.ftp_thread and FTPsServer.ftps_server:
            FTPsServer.ftps_server.server.close_all()
            FTPsServer.ftps_server.server.close()
            self.ftp_thread.join()

    def stop_ftp_server(self):
        """Method to stop FTP server thread and to show the appropriate buttons on the UI"""
        self._stop_ftp_server()
        self.ui.pushButton_stopFTPServer.setEnabled(False)
        self.ui.buttonBox.button(QDialogButtonBox.Ok).setEnabled(True)
        self.ui.pushButton_testFTPServer.setEnabled(True)

    def _setup_logger(self):
        """Initialize logger for UI logging."""

        logger = logging.getLogger("pyftpdlib")
        log_textbox = QTextEditLogger(self.ui.plainTextEdit_FTPserver_log)
        logger.setLevel(logging.DEBUG)
        logger.addHandler(log_textbox)

    def closeEvent(self, event):
        self._stop_ftp_server()<|MERGE_RESOLUTION|>--- conflicted
+++ resolved
@@ -164,13 +164,8 @@
                                         f"WADAS_FTP_camera_{camera.id}", ""
                                     )
                                     if credentials and (
-<<<<<<< HEAD
                                         credentials.username == cur_user
                                         or credentials.password == cur_pass
-=======
-                                            credentials.username != cur_user
-                                            or credentials.password != cur_pass
->>>>>>> be780a45
                                     ):
                                         break
                                     else:
