"""Module containing class to handle WADAS operation modes."""

import logging
import threading
import time
from enum import Enum

from PySide6.QtCore import QObject, Signal

from wadas.domain.actuator import Actuator
from wadas.domain.ai_model import AiModel
<<<<<<< HEAD
from wadas.domain.camera import cameras

# from wadas.domain.detection_event import DetectionEvent
=======
from wadas.domain.camera import Camera, cameras
>>>>>>> 0885ae35
from wadas.domain.fastapi_actuator_server import (
    FastAPIActuatorServer,
    initialize_fastapi_logger,
)
from wadas.domain.ftps_server import FTPsServer
from wadas.domain.notifier import Notifier

logger = logging.getLogger(__name__)


class OperationMode(QObject):
    """Class to handle WADAS operation modes."""

    class OperationModeTypes(Enum):
        TestModelMode = "Test Model Mode"
        AnimalDetectionMode = "Animal Detection Mode"
        AnimalDetectionAndClassificationMode = "Animal Detection and Classification Mode"
        TunnelMode = "Tunnel Mode"
        BearDetectionMode = "Bear Detection Mode"

    # Currently selected operation mode
    cur_operation_mode = None
    cur_operation_mode_type = None  # We need this separately as object is deleted after op_mode run

    # Signals
    update_image = Signal(str)
    update_actuator_status = Signal()
    update_info = Signal()
    run_finished = Signal()
    run_progress = Signal(int)

    flag_stop_update_actuators_thread = False

    def __init__(self):
        super(OperationMode, self).__init__()
        self.type = None
        self.ai_model = None
        self.last_detection = ""
        self.last_classification = ""
        self.last_classified_animals_str = ""
        self.url = ""
        self.email_configuration = {}
        self.camera_thread = []
        self.ftp_thread = None
        self.actuators_server_thread = None
        self.actuators_view_thread = None

    def init_model(self):
        """Method to run the selected WADAS operation mode"""

        if self.ai_model is None:
            logger.info("initializing model...")
            self.ai_model = AiModel()
        else:
            logger.debug("Model already initialized, skipping initialization.")

    def _initialize_cameras(self):
        """Method to initialize and run the FTP Server
        and threads associated to the cameras (both ftp and usb)"""
        logger.info("Instantiating cameras...")
        camera: Camera
        for camera in cameras:
            if camera.enabled:
                if camera.type == Camera.CameraTypes.USB_CAMERA:
                    # Create thread for motion detection
                    logger.info("Instantiating thread for camera %s", camera.id)
                    camera.stop_thread = False
                    self.camera_thread.append(camera.run())
                elif (
                    camera.type == Camera.CameraTypes.FTP_CAMERA
                    and FTPsServer.ftps_server
                    and not self.ftp_thread
                ):
                    logger.info("Instantiating FTPS server...")
                    self.ftp_thread = FTPsServer.ftps_server.run()
        logger.info("Ready for video stream from Camera(s)...")

    def _detect(self, cur_image_path):
        """Method to run the animal detection process on a specific image"""
        results, detected_img_path = self.ai_model.process_image(cur_image_path, True)
        self.last_detection = detected_img_path
        return results, detected_img_path

    def ftp_camera_exist(self):
        for camera in cameras:
            if camera.type == Camera.CameraTypes.FTP_CAMERA:
                return True
        return False

    def check_for_termination_requests(self):
        """Terminate current thread if interrupt request comes from Mainwindow."""

        if self.thread().isInterruptionRequested():
            logger.info("Request to stop received. Aborting...")
            # Stop FTPS Server (if running)
            if self.ftp_camera_exist() and self.ftp_thread and FTPsServer.ftps_server:
                FTPsServer.ftps_server.server.close_all()
                FTPsServer.ftps_server.server.close()
                self.ftp_thread.join()
            # Stop USB Cameras thread(s), if any.
            self.process_queue = False
            for camera in cameras:
                if camera.type == Camera.CameraTypes.USB_CAMERA:
                    camera.stop_thread = True

            self.stop_actuator_server()

            self.run_finished.emit()
            return

    def _initialize_processes(self):
        """Method to initialize the processes needed for the dectection"""
        self.init_model()
        self.check_for_termination_requests()
        self._initialize_cameras()
        self.start_actuator_server()

    def send_notification(self, img_path, message):
        """Method to send notification(s) trough Notifier class (and subclasses)"""
        Notifier.send_notifications(img_path, message)

    def actuate(self, camera_id):
        """Method to trigger actuators associated to the camera, when enabled"""
        cur_camera = None
        for cur_camera in cameras:
            if cur_camera.id == camera_id:
                break
        if cur_camera:
            for actuator in cur_camera.actuators:
                if actuator.enabled:
                    actuator.actuate()

    def execution_completed(self):
        """Method to perform end of execution steps."""
        self.run_finished.emit()
        self.stop_ftp_server()
        logger.info("Done with processing.")

    def stop_ftp_server(self):
        """Method to stop FTP server thread"""

        if self.ftp_thread and FTPsServer.ftps_server:
            FTPsServer.ftps_server.server.close_all()
            FTPsServer.ftps_server.server.close()
            self.ftp_thread.join()

    def _scheduled_update_actuators_trigger(self):
        """Method to trigger the actuator(s) view update every 5 secs"""
        while not self.flag_stop_update_actuators_thread:
            time.sleep(5)
            self.update_actuator_status.emit()

    def start_actuator_server(self):
        """Method to start the HTTPS Actuator Server"""
        if Actuator.actuators and FastAPIActuatorServer.actuator_server:
            initialize_fastapi_logger()
            logger.info("Instantiating HTTPS Actuator server...")
            self.actuators_server_thread = FastAPIActuatorServer.actuator_server.run()
            self.actuators_view_thread = self.start_update_actuators_thread()
        else:
            logger.info("No actuator or actuator server defined")

    def start_update_actuators_thread(self):
        """Start the thread responsible for keeping the actuator(s) view updated"""
        update_thread = threading.Thread(target=self._scheduled_update_actuators_trigger)
        if update_thread:
            update_thread.start()
            logger.info("Starting thread for update actuators view...")
        else:
            logger.error("Unable to create new thread for update actuators view.")
        return update_thread

    def stop_update_actuators_thread(self):
        """Method to stop the thread responsible for keeping the actuator(s) view updated"""
        self.flag_stop_update_actuators_thread = True
        if self.actuators_view_thread:
            self.actuators_view_thread.join()

    def stop_actuator_server(self):
        """Method to Stop HTTPS Actuator Server"""
        if FastAPIActuatorServer.actuator_server:
            self.stop_update_actuators_thread()
            FastAPIActuatorServer.actuator_server.stop()
            if self.actuators_server_thread:
                self.actuators_server_thread.join()<|MERGE_RESOLUTION|>--- conflicted
+++ resolved
@@ -9,13 +9,7 @@
 
 from wadas.domain.actuator import Actuator
 from wadas.domain.ai_model import AiModel
-<<<<<<< HEAD
 from wadas.domain.camera import cameras
-
-# from wadas.domain.detection_event import DetectionEvent
-=======
-from wadas.domain.camera import Camera, cameras
->>>>>>> 0885ae35
 from wadas.domain.fastapi_actuator_server import (
     FastAPIActuatorServer,
     initialize_fastapi_logger,
@@ -55,7 +49,7 @@
         self.ai_model = None
         self.last_detection = ""
         self.last_classification = ""
-        self.last_classified_animals_str = ""
+        self.last_classified_animals = ""
         self.url = ""
         self.email_configuration = {}
         self.camera_thread = []
@@ -71,67 +65,6 @@
             self.ai_model = AiModel()
         else:
             logger.debug("Model already initialized, skipping initialization.")
-
-    def _initialize_cameras(self):
-        """Method to initialize and run the FTP Server
-        and threads associated to the cameras (both ftp and usb)"""
-        logger.info("Instantiating cameras...")
-        camera: Camera
-        for camera in cameras:
-            if camera.enabled:
-                if camera.type == Camera.CameraTypes.USB_CAMERA:
-                    # Create thread for motion detection
-                    logger.info("Instantiating thread for camera %s", camera.id)
-                    camera.stop_thread = False
-                    self.camera_thread.append(camera.run())
-                elif (
-                    camera.type == Camera.CameraTypes.FTP_CAMERA
-                    and FTPsServer.ftps_server
-                    and not self.ftp_thread
-                ):
-                    logger.info("Instantiating FTPS server...")
-                    self.ftp_thread = FTPsServer.ftps_server.run()
-        logger.info("Ready for video stream from Camera(s)...")
-
-    def _detect(self, cur_image_path):
-        """Method to run the animal detection process on a specific image"""
-        results, detected_img_path = self.ai_model.process_image(cur_image_path, True)
-        self.last_detection = detected_img_path
-        return results, detected_img_path
-
-    def ftp_camera_exist(self):
-        for camera in cameras:
-            if camera.type == Camera.CameraTypes.FTP_CAMERA:
-                return True
-        return False
-
-    def check_for_termination_requests(self):
-        """Terminate current thread if interrupt request comes from Mainwindow."""
-
-        if self.thread().isInterruptionRequested():
-            logger.info("Request to stop received. Aborting...")
-            # Stop FTPS Server (if running)
-            if self.ftp_camera_exist() and self.ftp_thread and FTPsServer.ftps_server:
-                FTPsServer.ftps_server.server.close_all()
-                FTPsServer.ftps_server.server.close()
-                self.ftp_thread.join()
-            # Stop USB Cameras thread(s), if any.
-            self.process_queue = False
-            for camera in cameras:
-                if camera.type == Camera.CameraTypes.USB_CAMERA:
-                    camera.stop_thread = True
-
-            self.stop_actuator_server()
-
-            self.run_finished.emit()
-            return
-
-    def _initialize_processes(self):
-        """Method to initialize the processes needed for the dectection"""
-        self.init_model()
-        self.check_for_termination_requests()
-        self._initialize_cameras()
-        self.start_actuator_server()
 
     def send_notification(self, img_path, message):
         """Method to send notification(s) trough Notifier class (and subclasses)"""
