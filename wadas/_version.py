<<<<<<< HEAD
# This file is part of WADAS project.
#
# WADAS is free software: you can redistribute it and/or modify
# it under the terms of the GNU General Public License as published by
# the Free Software Foundation, either version 3 of the License, or
# (at your option) any later version.
#
# WADAS is distributed in the hope that it will be useful,
# but WITHOUT ANY WARRANTY; without even the implied warranty of
# MERCHANTABILITY or FITNESS FOR A PARTICULAR PURPOSE. See the
# GNU General Public License for more details.
#
# You should have received a copy of the GNU General Public License
# along with WADAS. If not, see <https://www.gnu.org/licenses/>.
#
# Author(s): Stefano Dell'Osa, Alessandro Palla, Cesare Di Mauro, Antonio Farina
# Date: 2024-08-14
# Description: WhatsApp notifier module

__version__ = "v0.2.0"
=======
__version__ = "v0.4.0"
>>>>>>> e7da55c0
<|MERGE_RESOLUTION|>--- conflicted
+++ resolved
@@ -1,4 +1,3 @@
-<<<<<<< HEAD
 # This file is part of WADAS project.
 #
 # WADAS is free software: you can redistribute it and/or modify
@@ -18,7 +17,4 @@
 # Date: 2024-08-14
 # Description: WhatsApp notifier module
 
-__version__ = "v0.2.0"
-=======
-__version__ = "v0.4.0"
->>>>>>> e7da55c0
+__version__ = "v0.4.0"